// Copyright 2018 Parity Technologies (UK) Ltd.
//
// Permission is hereby granted, free of charge, to any person obtaining a
// copy of this software and associated documentation files (the "Software"),
// to deal in the Software without restriction, including without limitation
// the rights to use, copy, modify, merge, publish, distribute, sublicense,
// and/or sell copies of the Software, and to permit persons to whom the
// Software is furnished to do so, subject to the following conditions:
//
// The above copyright notice and this permission notice shall be included in
// all copies or substantial portions of the Software.
//
// THE SOFTWARE IS PROVIDED "AS IS", WITHOUT WARRANTY OF ANY KIND, EXPRESS
// OR IMPLIED, INCLUDING BUT NOT LIMITED TO THE WARRANTIES OF MERCHANTABILITY,
// FITNESS FOR A PARTICULAR PURPOSE AND NONINFRINGEMENT. IN NO EVENT SHALL THE
// AUTHORS OR COPYRIGHT HOLDERS BE LIABLE FOR ANY CLAIM, DAMAGES OR OTHER
// LIABILITY, WHETHER IN AN ACTION OF CONTRACT, TORT OR OTHERWISE, ARISING
// FROM, OUT OF OR IN CONNECTION WITH THE SOFTWARE OR THE USE OR OTHER
// DEALINGS IN THE SOFTWARE.

//! Libp2p is a peer-to-peer framework.
//!
//! # Major libp2p concepts
//!
//! Here is a list of all the major concepts of libp2p.
//!
//! ## Multiaddr
//!
//! A [`Multiaddr`] is a self-describing network address and protocol stack
//! that is used to establish connections to peers. Some examples:
//!
//! * `/ip4/80.123.90.4/tcp/5432`
//! * `/ip6/[::1]/udp/10560/quic`
//! * `/unix//path/to/socket`
//!
//! ## Transport
//!
//! [`Transport`] is a trait for types that provide connection-oriented communication channels
//! based on dialing to or listening on a [`Multiaddr`]. To that end a transport
//! produces as output a type of data stream that varies depending on the concrete type of
//! transport.
//!
//! An implementation of transport typically supports only certain multi-addresses.
//! For example, the [`TcpConfig`] only supports multi-addresses of the format
//! `/ip4/.../tcp/...`.
//!
//! Example (Dialing a TCP/IP multi-address):
//!
//! ```rust
//! use libp2p::{Multiaddr, Transport, tcp::TcpConfig};
//! let tcp = TcpConfig::new();
//! let addr: Multiaddr = "/ip4/98.97.96.95/tcp/20500".parse().expect("invalid multiaddr");
//! let _conn = tcp.dial(addr);
//! ```
//! In the above example, `_conn` is a [`Future`] that needs to be polled in order for
//! the dialing to take place and eventually resolve to a connection. Polling
//! futures is typically done through a [tokio] runtime.
//!
//! The easiest way to create a transport is to use [`build_development_transport`].
//! This function provides support for the most common protocols but it is also
//! subject to change over time and should thus not be used in production
//! configurations.
//!
//! Example (Creating a development transport):
//!
//! ```rust
//! let keypair = libp2p::identity::Keypair::generate_ed25519();
//! let _transport = libp2p::build_development_transport(keypair);
//! // _transport.dial(...);
//! ```
//!
//! The keypair that is passed as an argument in the above example is used
//! to set up transport-layer encryption using a newly generated long-term
//! identity keypair. The public key of this keypair uniquely identifies
//! the node in the network in the form of a [`PeerId`].
//!
//! See the documentation of the [`Transport`] trait for more details.
//!
//! ### Connection Upgrades
//!
//! Once a connection has been established with a remote through a [`Transport`], it can be
//! *upgraded*. Upgrading a transport is the process of negotiating an additional protocol
//! with the remote, mediated through a negotiation protocol called [`multistream-select`].
//!
//! Example ([`secio`] Protocol Upgrade):
//!
//! ```rust
//! # #[cfg(all(not(any(target_os = "emscripten", target_os = "unknown")), feature = "libp2p-secio"))] {
//! use libp2p::{Transport, tcp::TcpConfig, secio::SecioConfig, identity::Keypair};
//! let tcp = TcpConfig::new();
//! let secio_upgrade = SecioConfig::new(Keypair::generate_ed25519());
//! let tcp_secio = tcp.with_upgrade(secio_upgrade);
//! // let _ = tcp_secio.dial(...);
//! # }
//! ```
//! In this example, `tcp_secio` is a new [`Transport`] that negotiates the secio protocol
//! on all connections.
//!
//! ## Network Behaviour
//!
//! The [`NetworkBehaviour`] trait is implemented on types that provide some capability to the
//! network. Examples of network behaviours include:
//!
//!   * Periodically pinging other nodes on established connections.
//!   * Periodically asking for information from other nodes.
//!   * Querying information from a DHT and propagating it to other nodes.
//!
//! ## Swarm
//!
//! A [`Swarm`] manages a pool of connections established through a [`Transport`]
//! and drives a [`NetworkBehaviour`] through emitting events triggered by activity
//! on the managed connections. Creating a [`Swarm`] thus involves combining a
//! [`Transport`] with a [`NetworkBehaviour`].
//!
//! See the documentation of the [`core`] module for more details about swarms.
//!
//! # Using libp2p
//!
//! The easiest way to get started with libp2p involves the following steps:
//!
//!   1. Creating an identity [`Keypair`] for the local node, obtaining the local
//!      [`PeerId`] from the [`PublicKey`].
//!   2. Creating an instance of a base [`Transport`], e.g. [`TcpConfig`], upgrading it with
//!      all the desired protocols, such as for transport security and multiplexing.
//!      In order to be usable with a [`Swarm`] later, the [`Output`](Transport::Output)
//!      of the final transport must be a tuple of a [`PeerId`] and a value whose type
//!      implements [`StreamMuxer`] (e.g. [`Yamux`]). The peer ID must be the
//!      identity of the remote peer of the established connection, which is
//!      usually obtained through a transport encryption protocol such as
//!      [`secio`] that authenticates the peer. See the implementation of
//!      [`build_development_transport`] for an example.
//!   3. Creating a struct that implements the [`NetworkBehaviour`] trait and combines all the
//!      desired network behaviours, implementing the event handlers as per the
//!      desired application's networking logic.
//!   4. Instantiating a [`Swarm`] with the transport, the network behaviour and the
//!      local peer ID from the previous steps.
//!
//! The swarm instance can then be polled with the [tokio] library, in order to
//! continuously drive the network activity of the program.
//!
//! [`Keypair`]: identity::Keypair
//! [`PublicKey`]: identity::PublicKey
//! [`Future`]: futures::Future
//! [`TcpConfig`]: tcp::TcpConfig
//! [`NetworkBehaviour`]: core::swarm::NetworkBehaviour
//! [`StreamMuxer`]: core::muxing::StreamMuxer
//! [`Yamux`]: yamux::Yamux
//!
//! [tokio]: https://tokio.rs
//! [`multistream-select`]: https://github.com/multiformats/multistream-select

#![doc(html_logo_url = "https://libp2p.io/img/logo_small.png")]
#![doc(html_favicon_url = "https://libp2p.io/img/favicon.png")]

pub use bytes;
pub use futures;
#[doc(inline)]
pub use multiaddr;
#[doc(inline)]
pub use multihash;
pub use tokio_codec;
pub use tokio_io;

#[doc(inline)]
pub use libp2p_core as core;
#[doc(inline)]
pub use libp2p_deflate as deflate;
#[cfg(not(any(target_os = "emscripten", target_os = "unknown")))]
#[doc(inline)]
pub use libp2p_dns as dns;
#[doc(inline)]
pub use libp2p_floodsub as floodsub;
#[doc(inline)]
pub use libp2p_gossipsub as gossipsub;
#[doc(inline)]
pub use libp2p_identify as identify;
#[doc(inline)]
pub use libp2p_kad as kad;
#[cfg(not(any(target_os = "emscripten", target_os = "unknown")))]
#[doc(inline)]
pub use libp2p_mdns as mdns;
#[doc(inline)]
pub use libp2p_mplex as mplex;
#[cfg(not(any(target_os = "emscripten", target_os = "unknown")))]
#[doc(inline)]
pub use libp2p_noise as noise;
#[doc(inline)]
pub use libp2p_ping as ping;
#[doc(inline)]
pub use libp2p_plaintext as plaintext;
#[doc(inline)]
pub use libp2p_ratelimit as ratelimit;
#[doc(inline)]
pub use libp2p_secio as secio;
#[cfg(not(any(target_os = "emscripten", target_os = "unknown")))]
#[doc(inline)]
pub use libp2p_tcp as tcp;
#[doc(inline)]
pub use libp2p_uds as uds;
#[doc(inline)]
pub use libp2p_wasm_ext as wasm_ext;
#[cfg(all(feature = "libp2p-websocket", not(any(target_os = "emscripten", target_os = "unknown"))))]
#[doc(inline)]
pub use libp2p_websocket as websocket;
#[doc(inline)]
pub use libp2p_yamux as yamux;

mod transport_ext;

pub mod bandwidth;
pub mod simple;

pub use self::core::{
    identity,
    transport::TransportError,
    upgrade::{InboundUpgrade, InboundUpgradeExt, OutboundUpgrade, OutboundUpgradeExt},
    PeerId, Swarm, Transport,
};
pub use self::multiaddr::{multiaddr as build_multiaddr, Multiaddr};
pub use self::simple::SimpleProtocol;
pub use self::transport_ext::TransportExt;
pub use libp2p_core_derive::NetworkBehaviour;

use futures::prelude::*;
use std::{error, io, time::Duration};

/// Builds a `Transport` that supports the most commonly-used protocols that libp2p supports.
///
/// > **Note**: This `Transport` is not suitable for production usage, as its implementation
/// >           reserves the right to support additional protocols or remove deprecated protocols.
pub fn build_development_transport(
    keypair: identity::Keypair,
) -> impl Transport<
    Output = (
        PeerId,
        impl core::muxing::StreamMuxer<
                OutboundSubstream = impl Send,
                Substream = impl Send,
                Error = impl Into<io::Error>,
            > + Send
            + Sync,
    ),
    Error = impl error::Error + Send,
    Listener = impl Send,
    Dial = impl Send,
    ListenerUpgrade = impl Send,
> + Clone {
    build_tcp_ws_secio_mplex_yamux(keypair)
}

/// Builds an implementation of `Transport` that is suitable for usage with the `Swarm`.
///
/// The implementation supports TCP/IP, WebSockets over TCP/IP, secio as the encryption layer,
/// and mplex or yamux as the multiplexing layer.
///
/// > **Note**: If you ever need to express the type of this `Transport`.
pub fn build_tcp_ws_secio_mplex_yamux(
    keypair: identity::Keypair,
) -> impl Transport<
    Output = (
        PeerId,
        impl core::muxing::StreamMuxer<
                OutboundSubstream = impl Send,
                Substream = impl Send,
                Error = impl Into<io::Error>,
            > + Send
            + Sync,
    ),
    Error = impl error::Error + Send,
    Listener = impl Send,
    Dial = impl Send,
    ListenerUpgrade = impl Send,
> + Clone {
    CommonTransport::new()
        .with_upgrade(secio::SecioConfig::new(keypair))
        .and_then(move |output, endpoint| {
            let peer_id = output.remote_key.into_peer_id();
            let peer_id2 = peer_id.clone();
<<<<<<< HEAD
            let upgrade = core::upgrade::SelectUpgrade::new(
                yamux::Config::default(),
                mplex::MplexConfig::new(),
            )
            // TODO: use a single `.map` instead of two maps
            .map_inbound(move |muxer| (peer_id, muxer))
            .map_outbound(move |muxer| (peer_id2, muxer));

            core::upgrade::apply(out.stream, upgrade, endpoint)
=======
            let upgrade = core::upgrade::SelectUpgrade::new(yamux::Config::default(), mplex::MplexConfig::new())
                // TODO: use a single `.map` instead of two maps
                .map_inbound(move |muxer| (peer_id, muxer))
                .map_outbound(move |muxer| (peer_id2, muxer));
            core::upgrade::apply(output.stream, upgrade, endpoint)
>>>>>>> 78d6f44e
                .map(|(id, muxer)| (id, core::muxing::StreamMuxerBox::new(muxer)))
        })
        .with_timeout(Duration::from_secs(20))
}

/// Implementation of `Transport` that supports the most common protocols.
///
/// The list currently is TCP/IP, DNS, and WebSockets. However this list could change in the
/// future to get new transports.
#[derive(Debug, Clone)]
struct CommonTransport {
    // The actual implementation of everything.
    inner: CommonTransportInner,
}

#[cfg(all(
    not(any(target_os = "emscripten", target_os = "unknown")),
    feature = "libp2p-websocket"
))]
type InnerImplementation = core::transport::OrTransport<
    dns::DnsConfig<tcp::TcpConfig>,
    websocket::WsConfig<dns::DnsConfig<tcp::TcpConfig>>,
>;
#[cfg(all(
    not(any(target_os = "emscripten", target_os = "unknown")),
    not(feature = "libp2p-websocket")
))]
type InnerImplementation = dns::DnsConfig<tcp::TcpConfig>;
<<<<<<< HEAD
#[cfg(all(
    any(target_os = "emscripten", target_os = "unknown"),
    feature = "libp2p-websocket"
))]
type InnerImplementation = websocket::BrowserWsConfig;
#[cfg(all(
    any(target_os = "emscripten", target_os = "unknown"),
    not(feature = "libp2p-websocket")
))]
=======
#[cfg(any(target_os = "emscripten", target_os = "unknown"))]
>>>>>>> 78d6f44e
type InnerImplementation = core::transport::dummy::DummyTransport;

#[derive(Debug, Clone)]
struct CommonTransportInner {
    inner: InnerImplementation,
}

impl CommonTransport {
    /// Initializes the `CommonTransport`.
    #[cfg(not(any(target_os = "emscripten", target_os = "unknown")))]
    pub fn new() -> CommonTransport {
        let tcp = tcp::TcpConfig::new().nodelay(true);
        let transport = dns::DnsConfig::new(tcp);
        #[cfg(feature = "libp2p-websocket")]
        let transport = {
            let trans_clone = transport.clone();
            transport.or_transport(websocket::WsConfig::new(trans_clone))
        };

        CommonTransport {
            inner: CommonTransportInner { inner: transport },
        }
    }

    /// Initializes the `CommonTransport`.
<<<<<<< HEAD
    #[cfg(all(
        any(target_os = "emscripten", target_os = "unknown"),
        feature = "libp2p-websocket"
    ))]
    pub fn new() -> CommonTransport {
        let inner = websocket::BrowserWsConfig::new();
        CommonTransport {
            inner: CommonTransportInner { inner },
        }
    }

    /// Initializes the `CommonTransport`.
    #[cfg(all(
        any(target_os = "emscripten", target_os = "unknown"),
        not(feature = "libp2p-websocket")
    ))]
=======
    #[cfg(any(target_os = "emscripten", target_os = "unknown"))]
>>>>>>> 78d6f44e
    pub fn new() -> CommonTransport {
        let inner = core::transport::dummy::DummyTransport::new();
        CommonTransport {
            inner: CommonTransportInner { inner },
        }
    }
}

impl Transport for CommonTransport {
    type Output = <InnerImplementation as Transport>::Output;
    type Error = <InnerImplementation as Transport>::Error;
    type Listener = <InnerImplementation as Transport>::Listener;
    type ListenerUpgrade = <InnerImplementation as Transport>::ListenerUpgrade;
    type Dial = <InnerImplementation as Transport>::Dial;

    fn listen_on(self, addr: Multiaddr) -> Result<Self::Listener, TransportError<Self::Error>> {
        self.inner.inner.listen_on(addr)
    }

    fn dial(self, addr: Multiaddr) -> Result<Self::Dial, TransportError<Self::Error>> {
        self.inner.inner.dial(addr)
    }
}<|MERGE_RESOLUTION|>--- conflicted
+++ resolved
@@ -276,23 +276,11 @@
         .and_then(move |output, endpoint| {
             let peer_id = output.remote_key.into_peer_id();
             let peer_id2 = peer_id.clone();
-<<<<<<< HEAD
-            let upgrade = core::upgrade::SelectUpgrade::new(
-                yamux::Config::default(),
-                mplex::MplexConfig::new(),
-            )
-            // TODO: use a single `.map` instead of two maps
-            .map_inbound(move |muxer| (peer_id, muxer))
-            .map_outbound(move |muxer| (peer_id2, muxer));
-
-            core::upgrade::apply(out.stream, upgrade, endpoint)
-=======
             let upgrade = core::upgrade::SelectUpgrade::new(yamux::Config::default(), mplex::MplexConfig::new())
                 // TODO: use a single `.map` instead of two maps
                 .map_inbound(move |muxer| (peer_id, muxer))
                 .map_outbound(move |muxer| (peer_id2, muxer));
             core::upgrade::apply(output.stream, upgrade, endpoint)
->>>>>>> 78d6f44e
                 .map(|(id, muxer)| (id, core::muxing::StreamMuxerBox::new(muxer)))
         })
         .with_timeout(Duration::from_secs(20))
@@ -321,19 +309,7 @@
     not(feature = "libp2p-websocket")
 ))]
 type InnerImplementation = dns::DnsConfig<tcp::TcpConfig>;
-<<<<<<< HEAD
-#[cfg(all(
-    any(target_os = "emscripten", target_os = "unknown"),
-    feature = "libp2p-websocket"
-))]
-type InnerImplementation = websocket::BrowserWsConfig;
-#[cfg(all(
-    any(target_os = "emscripten", target_os = "unknown"),
-    not(feature = "libp2p-websocket")
-))]
-=======
 #[cfg(any(target_os = "emscripten", target_os = "unknown"))]
->>>>>>> 78d6f44e
 type InnerImplementation = core::transport::dummy::DummyTransport;
 
 #[derive(Debug, Clone)]
@@ -359,26 +335,7 @@
     }
 
     /// Initializes the `CommonTransport`.
-<<<<<<< HEAD
-    #[cfg(all(
-        any(target_os = "emscripten", target_os = "unknown"),
-        feature = "libp2p-websocket"
-    ))]
-    pub fn new() -> CommonTransport {
-        let inner = websocket::BrowserWsConfig::new();
-        CommonTransport {
-            inner: CommonTransportInner { inner },
-        }
-    }
-
-    /// Initializes the `CommonTransport`.
-    #[cfg(all(
-        any(target_os = "emscripten", target_os = "unknown"),
-        not(feature = "libp2p-websocket")
-    ))]
-=======
     #[cfg(any(target_os = "emscripten", target_os = "unknown"))]
->>>>>>> 78d6f44e
     pub fn new() -> CommonTransport {
         let inner = core::transport::dummy::DummyTransport::new();
         CommonTransport {

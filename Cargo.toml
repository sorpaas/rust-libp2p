[package]
name = "libp2p"
edition = "2018"
description = "Peer-to-peer networking library"
version = "0.4.2"
authors = ["Parity Technologies <admin@parity.io>"]
license = "MIT"
repository = "https://github.com/libp2p/rust-libp2p"
keywords = ["peer-to-peer", "libp2p", "networking"]
categories = ["network-programming", "asynchronous"]

[features]
default = ["secio-secp256k1", "libp2p-websocket"]
secio-secp256k1 = ["libp2p-secio/secp256k1"]

[dependencies]
bytes = "0.4"
futures = "0.1"
multiaddr = { package = "parity-multiaddr", version = "0.2.0", path = "./misc/multiaddr" }
multihash = { package = "parity-multihash", version = "0.1.0", path = "./misc/multihash" }
lazy_static = "1.2"
libp2p-mplex = { version = "0.4.0", path = "./muxers/mplex" }
libp2p-identify = { version = "0.4.1", path = "./protocols/identify" }
libp2p-kad = { version = "0.4.0", path = "./protocols/kad" }
libp2p-floodsub = { version = "0.4.0", path = "./protocols/floodsub" }
<<<<<<< HEAD
libp2p-gossipsub = { version = "0.1.0", path = "./protocols/gossipsub" }
libp2p-ping = { version = "0.4.0", path = "./protocols/ping" }
=======
libp2p-ping = { version = "0.4.1", path = "./protocols/ping" }
>>>>>>> 26df1564
libp2p-plaintext = { version = "0.4.0", path = "./protocols/plaintext" }
libp2p-ratelimit = { version = "0.4.0", path = "./transports/ratelimit" }
libp2p-core = { version = "0.4.0", path = "./core" }
libp2p-core-derive = { version = "0.4.0", path = "./misc/core-derive" }
libp2p-secio = { version = "0.4.0", path = "./protocols/secio", default-features = false }
libp2p-uds = { version = "0.4.0", path = "./transports/uds" }
libp2p-websocket = { version = "0.4.0", path = "./transports/websocket", optional = true }
libp2p-yamux = { version = "0.4.0", path = "./muxers/yamux" }
parking_lot = "0.7"
smallvec = "0.6"
tokio-codec = "0.1"
tokio-executor = "0.1"
tokio-io = "0.1"

[target.'cfg(not(any(target_os = "emscripten", target_os = "unknown")))'.dependencies]
libp2p-dns = { version = "0.4.0", path = "./transports/dns" }
libp2p-mdns = { version = "0.4.0", path = "./misc/mdns" }
libp2p-noise = { version = "0.2.0", path = "./protocols/noise" }
libp2p-tcp = { version = "0.4.0", path = "./transports/tcp" }

[target.'cfg(any(target_os = "emscripten", target_os = "unknown"))'.dependencies]
stdweb = { version = "0.4", default-features = false }

[dev-dependencies]
env_logger = "0.6.0"
rand = "0.6"
tokio = "0.1"
tokio-stdin-stdout = "0.1"
void = "1.0"

[workspace]
members = [
    "core",
    "misc/core-derive",
    "misc/mdns",
    "misc/multiaddr",
    "misc/multihash",
    "misc/multistream-select",
    "misc/peer-id-generator",
    "misc/rw-stream-sink",
    "muxers/mplex",
    "muxers/yamux",
    "protocols/floodsub",
    "protocols/gossipsub",
    "protocols/identify",
    "protocols/kad",
    "protocols/noise",
    "protocols/observed",
    "protocols/ping",
    "protocols/plaintext",
    "protocols/secio",
    "transports/dns",
    "transports/ratelimit",
    "transports/tcp",
    "transports/uds",
    "transports/websocket"
]<|MERGE_RESOLUTION|>--- conflicted
+++ resolved
@@ -23,12 +23,8 @@
 libp2p-identify = { version = "0.4.1", path = "./protocols/identify" }
 libp2p-kad = { version = "0.4.0", path = "./protocols/kad" }
 libp2p-floodsub = { version = "0.4.0", path = "./protocols/floodsub" }
-<<<<<<< HEAD
 libp2p-gossipsub = { version = "0.1.0", path = "./protocols/gossipsub" }
-libp2p-ping = { version = "0.4.0", path = "./protocols/ping" }
-=======
 libp2p-ping = { version = "0.4.1", path = "./protocols/ping" }
->>>>>>> 26df1564
 libp2p-plaintext = { version = "0.4.0", path = "./protocols/plaintext" }
 libp2p-ratelimit = { version = "0.4.0", path = "./transports/ratelimit" }
 libp2p-core = { version = "0.4.0", path = "./core" }

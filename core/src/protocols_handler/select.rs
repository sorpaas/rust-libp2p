--- conflicted
+++ resolved
@@ -19,15 +19,25 @@
 // DEALINGS IN THE SOFTWARE.
 
 use crate::{
+    PeerId,
     either::EitherError,
     either::EitherOutput,
+    protocols_handler::{
+        KeepAlive,
+        SubstreamProtocol,
+        IntoProtocolsHandler,
+        ProtocolsHandler,
+        ProtocolsHandlerEvent,
+        ProtocolsHandlerUpgrErr,
+    },
     nodes::raw_swarm::ConnectedPoint,
-    protocols_handler::{
-        IntoProtocolsHandler, KeepAlive, ProtocolsHandler, ProtocolsHandlerEvent,
-        ProtocolsHandlerUpgrErr, SubstreamProtocol,
-    },
-    upgrade::{EitherUpgrade, InboundUpgrade, OutboundUpgrade, SelectUpgrade, UpgradeError},
-    PeerId,
+    upgrade::{
+        InboundUpgrade,
+        OutboundUpgrade,
+        EitherUpgrade,
+        SelectUpgrade,
+        UpgradeError,
+    }
 };
 use futures::prelude::*;
 use std::cmp;
@@ -46,12 +56,14 @@
     /// Builds a `IntoProtocolsHandlerSelect`.
     #[inline]
     pub(crate) fn new(proto1: TProto1, proto2: TProto2) -> Self {
-        IntoProtocolsHandlerSelect { proto1, proto2 }
-    }
-}
-
-impl<TProto1, TProto2, TSubstream> IntoProtocolsHandler
-    for IntoProtocolsHandlerSelect<TProto1, TProto2>
+        IntoProtocolsHandlerSelect {
+            proto1,
+            proto2,
+        }
+    }
+}
+
+impl<TProto1, TProto2, TSubstream> IntoProtocolsHandler for IntoProtocolsHandlerSelect<TProto1, TProto2>
 where
     TProto1: IntoProtocolsHandler,
     TProto2: IntoProtocolsHandler,
@@ -61,15 +73,11 @@
     <TProto1::Handler as ProtocolsHandler>::InboundProtocol: InboundUpgrade<TSubstream>,
     <TProto2::Handler as ProtocolsHandler>::InboundProtocol: InboundUpgrade<TSubstream>,
     <TProto1::Handler as ProtocolsHandler>::OutboundProtocol: OutboundUpgrade<TSubstream>,
-    <TProto2::Handler as ProtocolsHandler>::OutboundProtocol: OutboundUpgrade<TSubstream>,
+    <TProto2::Handler as ProtocolsHandler>::OutboundProtocol: OutboundUpgrade<TSubstream>
 {
     type Handler = ProtocolsHandlerSelect<TProto1::Handler, TProto2::Handler>;
 
-    fn into_handler(
-        self,
-        remote_peer_id: &PeerId,
-        connected_point: &ConnectedPoint,
-    ) -> Self::Handler {
+    fn into_handler(self, remote_peer_id: &PeerId, connected_point: &ConnectedPoint) -> Self::Handler {
         ProtocolsHandlerSelect {
             proto1: self.proto1.into_handler(remote_peer_id, connected_point),
             proto2: self.proto2.into_handler(remote_peer_id, connected_point),
@@ -77,10 +85,7 @@
     }
 
     fn inbound_protocol(&self) -> <Self::Handler as ProtocolsHandler>::InboundProtocol {
-        SelectUpgrade::new(
-            self.proto1.inbound_protocol(),
-            self.proto2.inbound_protocol(),
-        )
+        SelectUpgrade::new(self.proto1.inbound_protocol(), self.proto2.inbound_protocol())
     }
 }
 
@@ -97,11 +102,15 @@
     /// Builds a `ProtocolsHandlerSelect`.
     #[inline]
     pub(crate) fn new(proto1: TProto1, proto2: TProto2) -> Self {
-        ProtocolsHandlerSelect { proto1, proto2 }
-    }
-}
-
-impl<TSubstream, TProto1, TProto2> ProtocolsHandler for ProtocolsHandlerSelect<TProto1, TProto2>
+        ProtocolsHandlerSelect {
+            proto1,
+            proto2,
+        }
+    }
+}
+
+impl<TSubstream, TProto1, TProto2>
+    ProtocolsHandler for ProtocolsHandlerSelect<TProto1, TProto2>
 where
     TProto1: ProtocolsHandler<Substream = TSubstream>,
     TProto2: ProtocolsHandler<Substream = TSubstream>,
@@ -109,16 +118,13 @@
     TProto1::InboundProtocol: InboundUpgrade<TSubstream>,
     TProto2::InboundProtocol: InboundUpgrade<TSubstream>,
     TProto1::OutboundProtocol: OutboundUpgrade<TSubstream>,
-    TProto2::OutboundProtocol: OutboundUpgrade<TSubstream>,
+    TProto2::OutboundProtocol: OutboundUpgrade<TSubstream>
 {
     type InEvent = EitherOutput<TProto1::InEvent, TProto2::InEvent>;
     type OutEvent = EitherOutput<TProto1::OutEvent, TProto2::OutEvent>;
     type Error = EitherError<TProto1::Error, TProto2::Error>;
     type Substream = TSubstream;
-    type InboundProtocol = SelectUpgrade<
-        <TProto1 as ProtocolsHandler>::InboundProtocol,
-        <TProto2 as ProtocolsHandler>::InboundProtocol,
-    >;
+    type InboundProtocol = SelectUpgrade<<TProto1 as ProtocolsHandler>::InboundProtocol, <TProto2 as ProtocolsHandler>::InboundProtocol>;
     type OutboundProtocol = EitherUpgrade<TProto1::OutboundProtocol, TProto2::OutboundProtocol>;
     type OutboundOpenInfo = EitherOutput<TProto1::OutboundOpenInfo, TProto2::OutboundOpenInfo>;
 
@@ -127,41 +133,29 @@
         let proto1 = self.proto1.listen_protocol();
         let proto2 = self.proto2.listen_protocol();
         let timeout = std::cmp::max(proto1.timeout(), proto2.timeout()).clone();
-        SubstreamProtocol::new(SelectUpgrade::new(
-            proto1.into_upgrade(),
-            proto2.into_upgrade(),
-        ))
-        .with_timeout(timeout)
-    }
-
-    fn inject_fully_negotiated_outbound(
-        &mut self,
-        protocol: <Self::OutboundProtocol as OutboundUpgrade<TSubstream>>::Output,
-        endpoint: Self::OutboundOpenInfo,
-    ) {
+        SubstreamProtocol::new(SelectUpgrade::new(proto1.into_upgrade(), proto2.into_upgrade()))
+            .with_timeout(timeout)
+    }
+
+    fn inject_fully_negotiated_outbound(&mut self, protocol: <Self::OutboundProtocol as OutboundUpgrade<TSubstream>>::Output, endpoint: Self::OutboundOpenInfo) {
         match (protocol, endpoint) {
-            (EitherOutput::First(protocol), EitherOutput::First(info)) => {
-                self.proto1.inject_fully_negotiated_outbound(protocol, info)
-            }
-            (EitherOutput::Second(protocol), EitherOutput::Second(info)) => {
-                self.proto2.inject_fully_negotiated_outbound(protocol, info)
-            }
-            (EitherOutput::First(_), EitherOutput::Second(_)) => {
+            (EitherOutput::First(protocol), EitherOutput::First(info)) =>
+                self.proto1.inject_fully_negotiated_outbound(protocol, info),
+            (EitherOutput::Second(protocol), EitherOutput::Second(info)) =>
+                self.proto2.inject_fully_negotiated_outbound(protocol, info),
+            (EitherOutput::First(_), EitherOutput::Second(_)) =>
+                panic!("wrong API usage: the protocol doesn't match the upgrade info"),
+            (EitherOutput::Second(_), EitherOutput::First(_)) =>
                 panic!("wrong API usage: the protocol doesn't match the upgrade info")
-            }
-            (EitherOutput::Second(_), EitherOutput::First(_)) => {
-                panic!("wrong API usage: the protocol doesn't match the upgrade info")
-            }
-        }
-    }
-
-    fn inject_fully_negotiated_inbound(
-        &mut self,
-        protocol: <Self::InboundProtocol as InboundUpgrade<TSubstream>>::Output,
-    ) {
+        }
+    }
+
+    fn inject_fully_negotiated_inbound(&mut self, protocol: <Self::InboundProtocol as InboundUpgrade<TSubstream>>::Output) {
         match protocol {
-            EitherOutput::First(protocol) => self.proto1.inject_fully_negotiated_inbound(protocol),
-            EitherOutput::Second(protocol) => self.proto2.inject_fully_negotiated_inbound(protocol),
+            EitherOutput::First(protocol) =>
+                self.proto1.inject_fully_negotiated_inbound(protocol),
+            EitherOutput::Second(protocol) =>
+                self.proto2.inject_fully_negotiated_inbound(protocol)
         }
     }
 
@@ -174,100 +168,46 @@
     }
 
     #[inline]
-    fn inject_dial_upgrade_error(
-        &mut self,
-        info: Self::OutboundOpenInfo,
-        error: ProtocolsHandlerUpgrErr<
-            <Self::OutboundProtocol as OutboundUpgrade<Self::Substream>>::Error,
-        >,
-    ) {
+    fn inject_dial_upgrade_error(&mut self, info: Self::OutboundOpenInfo, error: ProtocolsHandlerUpgrErr<<Self::OutboundProtocol as OutboundUpgrade<Self::Substream>>::Error>) {
         match (info, error) {
-            (EitherOutput::First(info), ProtocolsHandlerUpgrErr::Timer) => self
-                .proto1
-                .inject_dial_upgrade_error(info, ProtocolsHandlerUpgrErr::Timer),
-            (EitherOutput::First(info), ProtocolsHandlerUpgrErr::Timeout) => self
-                .proto1
-                .inject_dial_upgrade_error(info, ProtocolsHandlerUpgrErr::Timeout),
-            (
-                EitherOutput::First(info),
-                ProtocolsHandlerUpgrErr::Upgrade(UpgradeError::Select(err)),
-            ) => self.proto1.inject_dial_upgrade_error(
-                info,
-                ProtocolsHandlerUpgrErr::Upgrade(UpgradeError::Select(err)),
-            ),
-            (
-                EitherOutput::First(info),
-                ProtocolsHandlerUpgrErr::Upgrade(UpgradeError::Apply(EitherError::A(err))),
-            ) => self.proto1.inject_dial_upgrade_error(
-                info,
-                ProtocolsHandlerUpgrErr::Upgrade(UpgradeError::Apply(err)),
-            ),
-            (
-                EitherOutput::First(_),
-                ProtocolsHandlerUpgrErr::Upgrade(UpgradeError::Apply(EitherError::B(_))),
-            ) => {
+            (EitherOutput::First(info), ProtocolsHandlerUpgrErr::Timer) => {
+                self.proto1.inject_dial_upgrade_error(info, ProtocolsHandlerUpgrErr::Timer)
+            },
+            (EitherOutput::First(info), ProtocolsHandlerUpgrErr::Timeout) => {
+                self.proto1.inject_dial_upgrade_error(info, ProtocolsHandlerUpgrErr::Timeout)
+            },
+            (EitherOutput::First(info), ProtocolsHandlerUpgrErr::Upgrade(UpgradeError::Select(err))) => {
+                self.proto1.inject_dial_upgrade_error(info, ProtocolsHandlerUpgrErr::Upgrade(UpgradeError::Select(err)))
+            },
+            (EitherOutput::First(info), ProtocolsHandlerUpgrErr::Upgrade(UpgradeError::Apply(EitherError::A(err)))) => {
+                self.proto1.inject_dial_upgrade_error(info, ProtocolsHandlerUpgrErr::Upgrade(UpgradeError::Apply(err)))
+            },
+            (EitherOutput::First(_), ProtocolsHandlerUpgrErr::Upgrade(UpgradeError::Apply(EitherError::B(_)))) => {
                 panic!("Wrong API usage; the upgrade error doesn't match the outbound open info");
-            }
-            (EitherOutput::Second(info), ProtocolsHandlerUpgrErr::Timeout) => self
-                .proto2
-                .inject_dial_upgrade_error(info, ProtocolsHandlerUpgrErr::Timeout),
-            (EitherOutput::Second(info), ProtocolsHandlerUpgrErr::Timer) => self
-                .proto2
-                .inject_dial_upgrade_error(info, ProtocolsHandlerUpgrErr::Timer),
-            (
-                EitherOutput::Second(info),
-                ProtocolsHandlerUpgrErr::Upgrade(UpgradeError::Select(err)),
-            ) => self.proto2.inject_dial_upgrade_error(
-                info,
-                ProtocolsHandlerUpgrErr::Upgrade(UpgradeError::Select(err)),
-            ),
-            (
-                EitherOutput::Second(info),
-                ProtocolsHandlerUpgrErr::Upgrade(UpgradeError::Apply(EitherError::B(err))),
-            ) => self.proto2.inject_dial_upgrade_error(
-                info,
-                ProtocolsHandlerUpgrErr::Upgrade(UpgradeError::Apply(err)),
-            ),
-            (
-                EitherOutput::Second(_),
-                ProtocolsHandlerUpgrErr::Upgrade(UpgradeError::Apply(EitherError::A(_))),
-            ) => {
+            },
+            (EitherOutput::Second(info), ProtocolsHandlerUpgrErr::Timeout) => {
+                self.proto2.inject_dial_upgrade_error(info, ProtocolsHandlerUpgrErr::Timeout)
+            },
+            (EitherOutput::Second(info), ProtocolsHandlerUpgrErr::Timer) => {
+                self.proto2.inject_dial_upgrade_error(info, ProtocolsHandlerUpgrErr::Timer)
+            },
+            (EitherOutput::Second(info), ProtocolsHandlerUpgrErr::Upgrade(UpgradeError::Select(err))) => {
+                self.proto2.inject_dial_upgrade_error(info, ProtocolsHandlerUpgrErr::Upgrade(UpgradeError::Select(err)))
+            },
+            (EitherOutput::Second(info), ProtocolsHandlerUpgrErr::Upgrade(UpgradeError::Apply(EitherError::B(err)))) => {
+                self.proto2.inject_dial_upgrade_error(info, ProtocolsHandlerUpgrErr::Upgrade(UpgradeError::Apply(err)))
+            },
+            (EitherOutput::Second(_), ProtocolsHandlerUpgrErr::Upgrade(UpgradeError::Apply(EitherError::A(_)))) => {
                 panic!("Wrong API usage; the upgrade error doesn't match the outbound open info");
-            }
+            },
         }
     }
 
     #[inline]
     fn connection_keep_alive(&self) -> KeepAlive {
-        cmp::max(
-            self.proto1.connection_keep_alive(),
-            self.proto2.connection_keep_alive(),
-        )
-    }
-
-<<<<<<< HEAD
-    fn poll(
-        &mut self,
-    ) -> Poll<
-        ProtocolsHandlerEvent<Self::OutboundProtocol, Self::OutboundOpenInfo, Self::OutEvent>,
-        Self::Error,
-    > {
-        match self.proto1.poll().map_err(EitherError::A)? {
-            Async::Ready(ProtocolsHandlerEvent::Custom(event)) => {
-                return Ok(Async::Ready(ProtocolsHandlerEvent::Custom(
-                    EitherOutput::First(event),
-                )));
-            }
-            Async::Ready(ProtocolsHandlerEvent::OutboundSubstreamRequest { protocol, info }) => {
-                return Ok(Async::Ready(
-                    ProtocolsHandlerEvent::OutboundSubstreamRequest {
-                        protocol: protocol.map_upgrade(EitherUpgrade::A),
-                        info: EitherOutput::First(info),
-                    },
-                ));
-            }
-            Async::NotReady => (),
-=======
+        cmp::max(self.proto1.connection_keep_alive(), self.proto2.connection_keep_alive())
+    }
+
     fn poll(&mut self) -> Poll<ProtocolsHandlerEvent<Self::OutboundProtocol, Self::OutboundOpenInfo, Self::OutEvent>, Self::Error> {
 
         match self.proto1.poll().map_err(EitherError::A)? {
@@ -284,26 +224,10 @@
                 }));
             },
             Async::NotReady => ()
->>>>>>> 6999c36d
         };
 
         match self.proto2.poll().map_err(EitherError::B)? {
             Async::Ready(ProtocolsHandlerEvent::Custom(event)) => {
-<<<<<<< HEAD
-                return Ok(Async::Ready(ProtocolsHandlerEvent::Custom(
-                    EitherOutput::Second(event),
-                )));
-            }
-            Async::Ready(ProtocolsHandlerEvent::OutboundSubstreamRequest { protocol, info }) => {
-                return Ok(Async::Ready(
-                    ProtocolsHandlerEvent::OutboundSubstreamRequest {
-                        protocol: protocol.map_upgrade(EitherUpgrade::B),
-                        info: EitherOutput::Second(info),
-                    },
-                ));
-            }
-            Async::NotReady => (),
-=======
                 return Ok(Async::Ready(ProtocolsHandlerEvent::Custom(EitherOutput::Second(event))));
             },
             Async::Ready(ProtocolsHandlerEvent::OutboundSubstreamRequest {
@@ -316,7 +240,6 @@
                 }));
             },
             Async::NotReady => ()
->>>>>>> 6999c36d
         };
 
         Ok(Async::NotReady)

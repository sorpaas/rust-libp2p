// Copyright 2018 Parity Technologies (UK) Ltd.
//
// Permission is hereby granted, free of charge, to any person obtaining a
// copy of this software and associated documentation files (the "Software"),
// to deal in the Software without restriction, including without limitation
// the rights to use, copy, modify, merge, publish, distribute, sublicense,
// and/or sell copies of the Software, and to permit persons to whom the
// Software is furnished to do so, subject to the following conditions:
//
// The above copyright notice and this permission notice shall be included in
// all copies or substantial portions of the Software.
//
// THE SOFTWARE IS PROVIDED "AS IS", WITHOUT WARRANTY OF ANY KIND, EXPRESS
// OR IMPLIED, INCLUDING BUT NOT LIMITED TO THE WARRANTIES OF MERCHANTABILITY,
// FITNESS FOR A PARTICULAR PURPOSE AND NONINFRINGEMENT. IN NO EVENT SHALL THE
// AUTHORS OR COPYRIGHT HOLDERS BE LIABLE FOR ANY CLAIM, DAMAGES OR OTHER
// LIABILITY, WHETHER IN AN ACTION OF CONTRACT, TORT OR OTHERWISE, ARISING
// FROM, OUT OF OR IN CONNECTION WITH THE SOFTWARE OR THE USE OR OTHER
// DEALINGS IN THE SOFTWARE.

use crate::PublicKey;
use bs58;
use quick_error::quick_error;
use multihash;
use std::{convert::TryFrom, fmt, str::FromStr};

/// Public keys with byte-lengths smaller than `MAX_INLINE_KEY_LENGTH` will be
/// automatically used as the peer id using an identity multihash.
const MAX_INLINE_KEY_LENGTH: usize = 42;

/// Identifier of a peer of the network.
///
/// The data is a multihash of the public key of the peer.
// TODO: maybe keep things in decoded version?
#[derive(Clone, PartialEq, Eq, Hash)]
pub struct PeerId {
    multihash: multihash::Multihash,
}

impl fmt::Debug for PeerId {
    fn fmt(&self, f: &mut fmt::Formatter<'_>) -> fmt::Result {
        f.debug_tuple("PeerId")
            .field(&self.to_base58())
            .finish()
    }
}

impl fmt::Display for PeerId {
    fn fmt(&self, f: &mut fmt::Formatter<'_>) -> fmt::Result {
        self.to_base58().fmt(f)
    }
}

impl PeerId {
    /// Builds a `PeerId` from a public key.
    #[inline]
    pub fn from_public_key(key: PublicKey) -> PeerId {
        let key_enc = key.into_protobuf_encoding();
<<<<<<< HEAD
        let hash_algorithm = if key_enc.len() <= MAX_INLINE_KEY_LENGTH {
            multihash::Hash::Identity
        } else {
            multihash::Hash::SHA2256
        };
=======

        // Note: the correct behaviour, according to the libp2p specifications, is the
        // commented-out code, which consists it transmitting small keys un-hashed. However, this
        // version and all previous versions of rust-libp2p always hash the key. Starting from
        // version 0.13, rust-libp2p accepts both hashed and non-hashed keys as input
        // (see `from_bytes`). Starting from version 0.14, rust-libp2p will switch to not hashing
        // the key (a.k.a. the correct behaviour).
        // In other words, rust-libp2p 0.13 is compatible with all versions of rust-libp2p.
        // Rust-libp2p 0.12 and below is **NOT** compatible with rust-libp2p 0.14 and above.
        /*let hash_algorithm = if key_enc.len() <= MAX_INLINE_KEY_LENGTH {
            multihash::Hash::Identity
        } else {
            multihash::Hash::SHA2256
        };*/
        let hash_algorithm = multihash::Hash::SHA2256;
>>>>>>> dff55f35
        let multihash = multihash::encode(hash_algorithm, &key_enc)
            .expect("identity and sha2-256 are always supported by known public key types");
        PeerId { multihash }
    }

    /// Checks whether `data` is a valid `PeerId`. If so, returns the `PeerId`. If not, returns
    /// back the data as an error.
    #[inline]
    pub fn from_bytes(data: Vec<u8>) -> Result<PeerId, Vec<u8>> {
        match multihash::Multihash::from_bytes(data) {
            Ok(multihash) => {
                if multihash.algorithm() == multihash::Hash::SHA2256
                    || multihash.algorithm() == multihash::Hash::Identity
                {
                    Ok(PeerId { multihash })
                } else {
                    Err(multihash.into_bytes())
                }
            }
            Err(err) => Err(err.data),
        }
    }

    /// Turns a `Multihash` into a `PeerId`. If the multihash doesn't use the correct algorithm,
    /// returns back the data as an error.
    #[inline]
    pub fn from_multihash(data: multihash::Multihash) -> Result<PeerId, multihash::Multihash> {
        if data.algorithm() == multihash::Hash::SHA2256 {
            Ok(PeerId { multihash: data })
        } else {
            Err(data)
        }
    }

    /// Generates a random peer ID from a cryptographically secure PRNG.
    ///
    /// This is useful for randomly walking on a DHT, or for testing purposes.
    #[inline]
    pub fn random() -> PeerId {
        PeerId {
            multihash: multihash::Multihash::random(multihash::Hash::SHA2256)
        }
    }

    /// Returns a raw bytes representation of this `PeerId`.
    ///
    /// Note that this is not the same as the public key of the peer.
    #[inline]
    pub fn into_bytes(self) -> Vec<u8> {
        self.multihash.into_bytes()
    }

    /// Returns a raw bytes representation of this `PeerId`.
    ///
    /// Note that this is not the same as the public key of the peer.
    #[inline]
    pub fn as_bytes(&self) -> &[u8] {
        self.multihash.as_bytes()
    }

    /// Returns a base-58 encoded string of this `PeerId`.
    #[inline]
    pub fn to_base58(&self) -> String {
        bs58::encode(self.multihash.as_bytes()).into_string()
    }

    /// Returns the raw bytes of the hash of this `PeerId`.
    #[inline]
    pub fn digest(&self) -> &[u8] {
        self.multihash.digest()
    }

    /// Checks whether the public key passed as parameter matches the public key of this `PeerId`.
    ///
    /// Returns `None` if this `PeerId`s hash algorithm is not supported when encoding the
    /// given public key, otherwise `Some` boolean as the result of an equality check.
    pub fn is_public_key(&self, public_key: &PublicKey) -> Option<bool> {
        let alg = self.multihash.algorithm();
        let enc = public_key.clone().into_protobuf_encoding();
        match multihash::encode(alg, &enc) {
            Ok(h) => Some(h == self.multihash),
            Err(multihash::EncodeError::UnsupportedType) => None,
            Err(multihash::EncodeError::UnsupportedInputLength) => None,
        }
    }
}

impl From<PublicKey> for PeerId {
    #[inline]
    fn from(key: PublicKey) -> PeerId {
        PeerId::from_public_key(key)
    }
}

impl TryFrom<Vec<u8>> for PeerId {
    type Error = Vec<u8>;

    fn try_from(value: Vec<u8>) -> Result<Self, Self::Error> {
        PeerId::from_bytes(value)
    }
}

impl TryFrom<multihash::Multihash> for PeerId {
    type Error = multihash::Multihash;

    fn try_from(value: multihash::Multihash) -> Result<Self, Self::Error> {
        PeerId::from_multihash(value)
    }
}

impl PartialEq<multihash::Multihash> for PeerId {
    #[inline]
    fn eq(&self, other: &multihash::Multihash) -> bool {
        &self.multihash == other
    }
}

impl PartialEq<PeerId> for multihash::Multihash {
    #[inline]
    fn eq(&self, other: &PeerId) -> bool {
        self == &other.multihash
    }
}

impl AsRef<multihash::Multihash> for PeerId {
    #[inline]
    fn as_ref(&self) -> &multihash::Multihash {
        &self.multihash
    }
}

impl AsRef<[u8]> for PeerId {
    #[inline]
    fn as_ref(&self) -> &[u8] {
        self.as_bytes()
    }
}

impl Into<multihash::Multihash> for PeerId {
    #[inline]
    fn into(self) -> multihash::Multihash {
        self.multihash
    }
}

quick_error! {
    #[derive(Debug)]
    pub enum ParseError {
        B58(e: bs58::decode::Error) {
            display("base-58 decode error: {}", e)
            cause(e)
            from()
        }
        MultiHash {
            display("decoding multihash failed")
        }
    }
}

impl FromStr for PeerId {
    type Err = ParseError;

    #[inline]
    fn from_str(s: &str) -> Result<Self, Self::Err> {
        let bytes = bs58::decode(s).into_vec()?;
        PeerId::from_bytes(bytes).map_err(|_| ParseError::MultiHash)
    }
}

#[cfg(test)]
mod tests {
    use crate::{PeerId, identity};

    #[test]
    fn peer_id_is_public_key() {
        let key = identity::Keypair::generate_ed25519().public();
        let peer_id = key.clone().into_peer_id();
        assert_eq!(peer_id.is_public_key(&key), Some(true));
    }

    #[test]
    fn peer_id_into_bytes_then_from_bytes() {
        let peer_id = identity::Keypair::generate_ed25519().public().into_peer_id();
        let second = PeerId::from_bytes(peer_id.clone().into_bytes()).unwrap();
        assert_eq!(peer_id, second);
    }

    #[test]
    fn peer_id_to_base58_then_back() {
        let peer_id = identity::Keypair::generate_ed25519().public().into_peer_id();
        let second: PeerId = peer_id.to_base58().parse().unwrap();
        assert_eq!(peer_id, second);
    }

    #[test]
    fn random_peer_id_is_valid() {
        for _ in 0 .. 5000 {
            let peer_id = PeerId::random();
            assert_eq!(peer_id, PeerId::from_bytes(peer_id.clone().into_bytes()).unwrap());
        }
    }
}<|MERGE_RESOLUTION|>--- conflicted
+++ resolved
@@ -56,13 +56,6 @@
     #[inline]
     pub fn from_public_key(key: PublicKey) -> PeerId {
         let key_enc = key.into_protobuf_encoding();
-<<<<<<< HEAD
-        let hash_algorithm = if key_enc.len() <= MAX_INLINE_KEY_LENGTH {
-            multihash::Hash::Identity
-        } else {
-            multihash::Hash::SHA2256
-        };
-=======
 
         // Note: the correct behaviour, according to the libp2p specifications, is the
         // commented-out code, which consists it transmitting small keys un-hashed. However, this
@@ -72,13 +65,11 @@
         // the key (a.k.a. the correct behaviour).
         // In other words, rust-libp2p 0.13 is compatible with all versions of rust-libp2p.
         // Rust-libp2p 0.12 and below is **NOT** compatible with rust-libp2p 0.14 and above.
-        /*let hash_algorithm = if key_enc.len() <= MAX_INLINE_KEY_LENGTH {
+        let hash_algorithm = if key_enc.len() <= MAX_INLINE_KEY_LENGTH {
             multihash::Hash::Identity
         } else {
             multihash::Hash::SHA2256
-        };*/
-        let hash_algorithm = multihash::Hash::SHA2256;
->>>>>>> dff55f35
+        };
         let multihash = multihash::encode(hash_algorithm, &key_enc)
             .expect("identity and sha2-256 are always supported by known public key types");
         PeerId { multihash }
